--- conflicted
+++ resolved
@@ -1,540 +1,510 @@
-import os
-import json
-import asyncio
-import aiofiles  # Added for async file operations
-
-from openai import AsyncOpenAI  # Changed to AsyncOpenAI
-from tavily import AsyncTavilyClient
-from sec_api import FullTextSearchApi
-from gpt_researcher import GPTResearcher
-import dart_fss as dart
-import pandas as pd  # Assuming fs[i] is a pandas DataFrame for to_csv
-from typing import Dict, Any
-import streamlit as st
-import uuid
-
-from dotenv import load_dotenv
-
-load_dotenv()
-
-# Ensure OPENAI_API_KEY is set in your environment variables or .env file
-OPENAI_API_KEY = os.getenv("OPENAI_API_KEY")
-TAVILY_API_KEY = os.getenv("TAVILY_API_KEY")
-SEC_API_KEY = os.getenv("SEC_API_KEY")
-DART_API_KEY = os.getenv("DART_API_KEY")
-
-
-# COMMENTED OUT: StreamlitLogHandler class for streaming logs
-# class StreamlitLogHandler:
-#     """
-#     A custom logs handler for GPTResearcher that streams logs to a
-#     Streamlit container.
-#     """
-
-#     def __init__(self, logs_container, report_container):
-#         """
-#         Initializes the handler with a Streamlit container.
-
-#         Args:
-#             container: A Streamlit container (e.g., returned by st.empty()).
-#         """
-#         self.logs_container = logs_container
-#         self.report_container = report_container
-#         self.logs = ""
-#         self.report_content = ""
-#         self.lock = asyncio.Lock()  # To handle async updates safely
-
-#     async def send_json(self, data: Dict[str, Any]) -> None:
-#         """
-#         Receives JSON data from GPTResearcher and displays it in Streamlit.
-#         This method is called by GPTResearcher during its process.
-#         """
-#         async with self.lock:
-#             if data['type'] == 'report':
-#                 try:
-#                     # Extract a meaningful message or format the JSON
-#                     if 'message' in data:
-#                         message = data['message']
-#                     elif 'output' in data:
-#                         message = data['output']
-#                     else:
-#                         # Default to a formatted JSON string
-#                         message = f"```json\n{json.dumps(data, indent=2)}\n```"
-
-#                     # Append new log and update the container
-#                     self.report_content += message + "\n\n"
-#                     self.report_container.markdown(self.report_content)
-
-#                 except Exception as e:
-#                     # Fallback for any processing errors
-#                     error_message = f"Error processing log: {e}\n{str(data)}\n\n"
-#                     self.report_content += error_message
-#                     self.report_container.warning(error_message)
-#             else:
-#                 try:
-#                     # Extract a meaningful message or format the JSON
-#                     if 'message' in data:
-#                         message = data['message']
-#                     elif 'output' in data:
-#                         message = data['output']
-#                     else:
-#                         # Default to a formatted JSON string
-#                         message = f"```json\n{json.dumps(data, indent=2)}\n```"
-
-#                     # Append new log and update the container
-#                     self.logs += message + "\n\n"
-#                     self.logs_container.markdown(self.logs)
-
-#                 except Exception as e:
-#                     # Fallback for any processing errors
-#                     error_message = f"Error processing log: {e}\n{str(data)}\n\n"
-#                     self.logs += error_message
-#                     self.logs_container.warning(error_message)
-
-
-async def tavily_web_search(query, num_results=5):
-    """Perform a web search using Tavily API and return relevant information asynchronously."""
-    client = AsyncTavilyClient(api_key=TAVILY_API_KEY)
-    search_query = "Information about " + query + " and Top competitors of " + query
-    search_response = await client.search(
-        query=search_query,
-        search_depth="advanced",
-        include_domains=[],
-        exclude_domains=[],
-        max_results=num_results,
-        include_answer=True,
-        include_raw_content=True,
-        include_images=False
-    )
-
-    search_results = []
-    if "results" in search_response:
-        for result in search_response["results"]:
-            search_results.append({
-                "Title": result.get("title", ""),
-                "Link": result.get("url", ""),
-                "Snippet": result.get("content", "No description found"),
-                "Content": result.get("raw_content", ""),
-                "Score": result.get("score", "")
-            })
-    return search_results
-
-
-tools = [{
-    "type": "function",
-    "function": {
-        "name": "tavily_web_search",  # This should match the async function name if used directly by OpenAI model
-        "description": "Get information about the user prompt using Tavily web search",
-        "parameters": {
-            "type": "object",
-            "properties": {
-                "query": {  # Parameter name changed from 'prompt' to 'query' to match tavily_web_search signature
-                    "type": "string",
-                    "description": "Web Search query"
-                }
-            },
-            "required": ["query"],
-            "additionalProperties": False
-        },
-        "strict": True  # Note: 'strict' is not a standard parameter for OpenAI function definitions.
-        # It might be specific to a library or framework you're using it with.
-        # If it's for OpenAI API, it's usually not needed.
-    }
-}]
-
-
-async def generate_company_information(url, language):
-    """Generate company information asynchronously."""
-    system_prompt = f"""
-    You will get a company or organization url link. Your job is to get company information.
-
-    Generate these for each user query.
-
-    1. Company Name. (Get company name from its url.
-    2. Name of Company's Industry.
-    3. Carefully understand the industry of company and name Top 5 related industry competitors of Company.
-    4. Generate all information only in {language} language. Even if company name is in any translate it to {language} and give {language} name.
-    5. Generate all information 'company_name','description', 'company_first_name', "ticker", 'industry' and 'competitors'.
-    6. Ticker for korean companies are their stock code numbered value ending with '.KS' search carefully about ticker value of company.
-    
-    
-    Return a JSON object where keys are slide numbers (1-based) and values are the content.
-    Please respond ONLY with a JSON object in the following format (nothing else):
-    {{
-        "company_name": "Full company name",
-        "company_first_name": "Only first name of company",
-        "ticker" : "Ticker of company",
-        "description": "Company description",
-        "industry": "Primary industry or sector",
-        "competitors": ["Competitor 1", "Competitor 2", "Competitor 3", "Competitor 4", "Competitor 5"]
-    }}
-    """
-    client = AsyncOpenAI(api_key=OPENAI_API_KEY)
-
-    # Initial call to determine if a tool (web search) is needed
-    response = await client.chat.completions.create(
-        model="gpt-4o-mini",
-        messages=[
-            {"role": "system", "content": system_prompt},
-            {"role": "user", "content": f"Give me information about this company {url}"}
-        ],
-        tools=tools,
-        tool_choice="auto",
-        response_format={"type": "json_object"}
-    )
-
-    msg = response.choices[0].message
-    if msg.tool_calls:
-        # --- Start of Changes ---
-        messages_history = [
-            {"role": "system", "content": system_prompt},
-            {"role": "user", "content": f"Give me information about this company {url}"},
-            msg,  # Include the assistant's message with tool_calls
-        ]
-
-        # Process each tool call
-        for tool_call in msg.tool_calls:
-            function_name = tool_call.function.name
-
-            try:
-                arguments = json.loads(tool_call.function.arguments)
-            except json.JSONDecodeError:
-                print(f"Error: Could not decode arguments for {function_name}: {tool_call.function.arguments}")
-                # Optionally add an error tool message or skip
-                messages_history.append({
-                    "role": "tool",
-                    "tool_call_id": tool_call.id,
-                    "name": function_name,
-                    "content": json.dumps({"error": "Invalid arguments received."})
-                })
-                continue  # Move to the next tool call
-
-            tool_output = None
-            if function_name == "tavily_web_search":
-                try:
-                    # Use .get for safety, prefer "query"
-                    query = arguments.get("query", arguments.get("prompt"))
-                    if query:
-                        tool_output = await tavily_web_search(query=query)
-                    else:
-                        tool_output = {"error": f"Missing 'query' argument for {function_name}."}
-                except Exception as e:
-                    tool_output = {"error": f"Error calling tavily_web_search: {str(e)}"}
-            else:
-                # Handle unknown tools if necessary
-                tool_output = {"error": f"Unknown tool: {function_name}"}
-
-            # Append the tool's response message
-            messages_history.append({
-                "role": "tool",
-                "tool_call_id": tool_call.id,
-                "name": function_name,
-                "content": json.dumps(tool_output)  # Tool output must be a string
-            })
-
-        # Send the full history including tool responses back to the model
-        followup = await client.chat.completions.create(
-            model="gpt-4o-mini",
-            messages=messages_history,  # Use the constructed history
-            temperature=0.4,
-            response_format={"type": "json_object"}
-        )
-        # --- End of Changes ---
-
-        content_str = followup.choices[0].message.content
-        try:
-            content = json.loads(content_str)
-            return content
-        except json.JSONDecodeError:
-            return {"error": "Failed to parse JSON response from LLM after tool use.", "raw_content": content_str}
-
-    # If no tool was called, parse and return the direct response
-    if msg.content:
-        try:
-            content = json.loads(msg.content)
-            return content
-        except json.JSONDecodeError:
-            return {"error": "Failed to parse initial JSON response from LLM.", "raw_content": msg.content}
-
-    return {"error": "No content or tool call from LLM."}
-
-
-async def generate_corp_code(company_name, short_list_data):
-    """Generate corporation code asynchronously."""
-    # Ensure short_list_data is stringified if it's complex for the prompt
-    short_list_str = json.dumps(short_list_data) if not isinstance(short_list_data, str) else short_list_data
-
-    system_prompt = f"""
-    You will get a corporation name. Your job is to get corporation code.
-
-    This is company name : '{company_name}'
-    This is the list of potential corp_code information : '{short_list_str}'
-    Generate these for each user query.
-
-    Carefully choose the correct 8-digit corp_code by matching the company name with the provided list.
-    If you cannot find a relevant code, return "N/A" for the corp_code value.
-
-    Respond ONLY with a JSON object in the following format (nothing else):
-    {{
-        "corp_code": "8_digit_code_or_NA"
-    }}
-    """
-    client = AsyncOpenAI(api_key=OPENAI_API_KEY)
-    response = await client.chat.completions.create(
-        model="gpt-4o-mini",  # Changed from gpt-4.1-nano for consistency, assuming it's a better/standard choice
-        messages=[
-            {"role": "system", "content": system_prompt},
-            {"role": "user", "content": f"Give me the corporation code for {company_name} based on the provided list."}
-        ],
-        response_format={"type": "json_object"}
-    )
-    try:
-        return json.loads(response.choices[0].message.content)
-    except json.JSONDecodeError:
-        return {"corp_code": "N/A", "error": "Failed to parse JSON from LLM for corp_code."}
-
-
-async def read_json_async(file_path):
-    """Asynchronously read a JSON file."""
-    try:
-        async with aiofiles.open(file_path, "r", encoding="utf-8") as f:
-            content = await f.read()
-        return json.loads(content)
-    except FileNotFoundError:
-        print(f"Error: The file {file_path} was not found.")
-        return []  # Or raise an error, or return a specific error indicator
-    except json.JSONDecodeError:
-        print(f"Error: Could not decode JSON from {file_path}.")
-        return []
-    except Exception as e:
-        print(f"Error reading JSON file {file_path}: {type(e).__name__}: {e}")
-        return []
-
-
-async def short_list(company_name, company_first_name):
-    """
-    Search for companies in a list that match either the full company name or first name.
-    Loads the company list from corp_list.json file.
-
-    Args:
-        company_name (str): The full company name to search for
-        company_first_name (str): The company's first name to search for if full name not found
-
-    Returns:
-        list: Matching company objects or a string message if none found
-    """
-    # Initialize empty list to store matching companies
-    short_lists = []
-
-    # Load the company list from file with UTF-8 encoding
-    try:
-        with open("corp_list.json", "r", encoding="utf-8") as f:
-            lis = json.load(f)
-    # except UnicodeDecodeError:
-    #     # Try with a different encoding if UTF-8 fails
-    #     try:
-    #         with open("corp_list.json", "r", encoding="utf-8-sig") as f:
-    #             lis = json.load(f)
-    #     except Exception as e:
-    #         print(f"Error loading JSON file: {type(e).__name__}: {e}")
-    #         return "Error loading company list"
-    except Exception as e:
-        print(f"Error loading JSON file: {type(e).__name__}: {e}")
-        return "Error loading company list"
-
-    # First try with the full company name
-    for corp in lis:
-        try:
-            # Convert the Corp object to a string
-            corp_str = str(corp)
-            # Check if company_name is in the string representation
-            if company_name in corp_str:
-                short_lists.append(corp)
-        except Exception as e:
-            print(f"Error processing item: {type(e).__name__}: {e}")
-
-    # If no matches were found with the full name, try with the first name
-    if len(short_lists) == 0:
-        for corp in lis:
-            try:
-                # Convert the Corp object to a string
-                corp_str = str(corp)
-                # Check if company_first_name is in the string representation
-                if company_first_name in corp_str:
-                    short_lists.append(corp)
-            except Exception as e:
-                print(f"Error processing item: {type(e).__name__}: {e}")
-
-    # If still empty after both searches, return message
-    if len(short_lists) == 0:
-        return "This company is not in the dart list"
-
-    return short_lists
-
-
-async def sec_search(company_name,ticker):
-    """Asynchronously search SEC filings."""
-    if ticker == 'N/A':
-        ticker="corporation"
-
-    fullTextSearchApi = FullTextSearchApi(api_key=SEC_API_KEY)
-    query = {
-        "query": f"{company_name} {ticker}",
-        "formTypes": ['10-K'],
-        "startDate": '2020-01-01',
-    }
-    # Run synchronous SDK call in a thread
-    filings = await asyncio.to_thread(fullTextSearchApi.get_filings, query)
-    return filings
-
-
-# MODIFIED: Removed streaming containers from function signature
-async def sec_get_report(query: str, report_type: str, sources: list) -> tuple[str, list]:
-    """Generate SEC report using GPTResearcher asynchronously."""
-    # COMMENTED OUT: StreamlitLogHandler for streaming logs
-    # logs_handler = StreamlitLogHandler(logs_container, report_container)
-
-    # MODIFIED: Removed websocket parameter (streaming handler)
-    researcher = GPTResearcher(query=query, report_type=report_type, source_urls=sources, complement_source_urls=False,
-                               config_path="config.json")
-
-    # COMMENTED OUT: Report container info messages
-    # report_container.info("Starting research... This may take a few minutes. ⏳")
-
-    researcher.cfg.load_config("config.json")  # Or path to your config file
-    # configuration['FAST_LLM'] = os.getenv("FAST_LLM", "anthropic:claude-3-5-haiku-latest")
-    # configuration['SMART_LLM'] = os.getenv("SMART_LLM", "anthropic:claude-3-7-sonnet-latest")
-    # configuration['STRATEGIC_LLM'] = os.getenv("STRATEGIC_LLM", "anthropic:claude-3-5-haiku-latest")
-    # configuration['FAST_TOKEN_LIMIT'] = int(os.getenv("FAST_TOKEN_LIMIT", 15000))
-    # configuration['SMART_TOKEN_LIMIT'] = int(os.getenv("SMART_TOKEN_LIMIT", 15000))
-    # configuration['STRATEGIC_TOKEN_LIMIT'] = int(os.getenv("STRATEGIC_TOKEN_LIMIT", 15000))
-    # configuration['SUMMARY_TOKEN_LIMIT'] = int(os.getenv("SUMMARY_TOKEN_LIMIT", 1200))
-    # configuration['TOTAL_WORDS'] = int(os.getenv("TOTAL_WORDS", 3000))
-    # configuration['MAX_SUBTOPICS'] = int(os.getenv("MAX_SUBTOPICS", 5))
-    # Set any other necessary configurations if GPTResearcher needs them
-    # e.g. researcher.cfg.set_openai_api_key(OPENAI_API_KEY) if not picked up from env by GPTResearcher
-
-    # researcher.cfg._set_attributes(configuration)
-
-    # COMMENTED OUT: Report container info messages
-    # report_container.info("Starting research... This may take a few minutes. ⏳")
-    await researcher.conduct_research()
-    # report_container.info("Writing report... This may take a few minutes. ⏳")
-    report = await researcher.write_report()
-    research_images = []
-    # report_container.info("Writing images... This may take a few minutes. ⏳")
-    # research_images = researcher.get_research_images()
-
-    # MODIFIED: Return empty string for logs since streaming is disabled
-    return report, research_images, ""
-
-
-def _save_dataframe_to_csv_sync(df, filename):
-    """Synchronous helper to save dataframe to CSV."""
-    df.to_csv(filename, sep='\t', index=False)
-
-
-async def dart_search(corp_code, temp_dir):
-    """Asynchronously search DART and save documents."""
-    dart.set_api_key(api_key=DART_API_KEY)
-
-    # These DART FSS calls are likely synchronous
-    corp_list = await asyncio.to_thread(dart.corp.get_corp_list)
-    company = await asyncio.to_thread(corp_list.find_by_corp_code, corp_code)
-
-    if not company:
-        print(f"Company with corp_code {corp_code} not found in DART.")
-        return None  # Indicate failure
-
-    try:
-        fs_results = await asyncio.to_thread(company.extract_fs, bgn_de='20200101')
-    except Exception as e:
-        return None
-
-    folder_name = os.path.join(temp_dir, f"{corp_code}_my_docs")
-    # os.makedirs is synchronous but typically very fast.
-    # For strict async, it could be wrapped with asyncio.to_thread or use an async os lib.
-    os.makedirs(folder_name, exist_ok=True)
-
-    save_tasks = []
-    if fs_results:  # Check if fs_results is not None and is iterable
-        for i, df in enumerate(fs_results):
-            if isinstance(df, pd.DataFrame):  # Ensure it's a DataFrame
-                filename = os.path.join(folder_name, f"dataframe_{i}.txt")
-                # Use asyncio.to_thread for pandas I/O operation
-                task = asyncio.to_thread(_save_dataframe_to_csv_sync, df, filename)
-                save_tasks.append(task)
-                print(f"Scheduled saving fs[{i}] to {filename}")
-            else:
-                print(f"Skipping fs[{i}] as it is not a DataFrame (type: {type(df)}).")
-    else:
-        print(f"No financial statements (fs_results) found or extracted for {corp_code}.")
-        return None  # Or an empty path, depending on how you want to handle
-
-    await asyncio.gather(*save_tasks)  # Wait for all save operations to complete
-
-    print(f"All dataframes saved successfully in {folder_name} folder!")
-    return folder_name
-
-
-# MODIFIED: Removed streaming containers from function signature
-async def dart_get_report(query: str, report_source: str, path: str) -> tuple[str, list]:
-    """Generate DART report using GPTResearcher asynchronously."""
-    # if not path: # Handle case where dart_search might have returned None
-    #     return "Error: Document path not available for DART report generation.", [], ""
-
-    if path:
-        with open('doc_path.txt','w') as f:
-            f.write(path)
-        os.environ['DOC_PATH'] = path  # GPTResearcher might pick this up
-    elif path == None:
-        with open('doc_path.txt','w') as f:
-            f.write(f"Path is None\nReport_source is {report_source}")
-        report_source='web'
-
-    # COMMENTED OUT: StreamlitLogHandler for streaming logs
-    # logs_handler = StreamlitLogHandler(logs_container, report_container)
-
-    # MODIFIED: Removed websocket parameter (streaming handler)
-    researcher = GPTResearcher(query=query, report_type="research_report", report_source=report_source,
-<<<<<<< HEAD
-                               websocket=logs_handler)
-    configuration = json.load(open('config_kr.json','r'))
-    researcher.cfg._set_attributes(configuration)
-
-    # Load and override configuration (as in original code)
-    # It's good practice to load config once if possible, or pass config dict
-    report_container.info("Loading configuration...")
-    # configuration = researcher.cfg.load_config("config_kr.json")  # Or path to your config file
-=======
-                               config_path="config_kr.json")
-
-    # Load and override configuration (as in original code)
-    # It's good practice to load config once if possible, or pass config dict
-    # COMMENTED OUT: Report container info messages
-    # report_container.info("Loading configuration...")
-    researcher.cfg.load_config("config_kr.json")  # Or path to your config file
->>>>>>> 26a91b92
-    # configuration['LANGUAGE'] = "korean"
-    # configuration['FAST_LLM'] = os.getenv("FAST_LLM", "anthropic:claude-3-5-haiku-latest")
-    # configuration['SMART_LLM'] = os.getenv("SMART_LLM", "anthropic:claude-3-7-sonnet-latest")
-    # configuration['STRATEGIC_LLM'] = os.getenv("STRATEGIC_LLM", "anthropic:claude-3-5-haiku-latest")
-    # configuration['FAST_TOKEN_LIMIT'] = int(os.getenv("FAST_TOKEN_LIMIT", 15000))
-    # configuration['SMART_TOKEN_LIMIT'] = int(os.getenv("SMART_TOKEN_LIMIT", 15000))
-    # configuration['STRATEGIC_TOKEN_LIMIT'] = int(os.getenv("STRATEGIC_TOKEN_LIMIT", 15000))
-    # configuration['SUMMARY_TOKEN_LIMIT'] = int(os.getenv("SUMMARY_TOKEN_LIMIT", 1200))
-    # configuration['TOTAL_WORDS'] = int(os.getenv("TOTAL_WORDS", 3000))
-    # configuration['MAX_SUBTOPICS'] = int(os.getenv("MAX_SUBTOPICS", 5))
-    # researcher.cfg.set_openai_api_key(OPENAI_API_KEY) # If needed by GPTResearcher
-
-    # COMMENTED OUT: Report container info messages
-    # report_container.info("Starting research... This may take a few minutes. ⏳")
-    await researcher.conduct_research()
-    # report_container.info("Writing report... This may take a few minutes. ⏳")
-    report = await researcher.write_report()
-    research_images = []
-    # report_container.info("Generating report images... This may take a few minutes. ⏳")
-    # research_images = researcher.get_research_images()
-
-    # MODIFIED: Return empty string for logs since streaming is disabled
-    return report, research_images, ""
+import os
+import json
+import asyncio
+import aiofiles  # Added for async file operations
+
+from openai import AsyncOpenAI  # Changed to AsyncOpenAI
+from tavily import AsyncTavilyClient
+from sec_api import FullTextSearchApi
+from gpt_researcher import GPTResearcher
+import dart_fss as dart
+import pandas as pd  # Assuming fs[i] is a pandas DataFrame for to_csv
+from typing import Dict, Any
+import streamlit as st
+import uuid
+
+from dotenv import load_dotenv
+
+load_dotenv()
+
+# Ensure OPENAI_API_KEY is set in your environment variables or .env file
+OPENAI_API_KEY = os.getenv("OPENAI_API_KEY")
+TAVILY_API_KEY = os.getenv("TAVILY_API_KEY")
+SEC_API_KEY = os.getenv("SEC_API_KEY")
+DART_API_KEY = os.getenv("DART_API_KEY")
+
+
+class StreamlitLogHandler:
+    """
+    A custom logs handler for GPTResearcher that streams logs to a
+    Streamlit container.
+    """
+
+    def __init__(self, logs_container, report_container):
+        """
+        Initializes the handler with a Streamlit container.
+
+        Args:
+            container: A Streamlit container (e.g., returned by st.empty()).
+        """
+        self.logs_container = logs_container
+        self.report_container = report_container
+        self.logs = ""
+        self.report_content = ""
+        self.lock = asyncio.Lock()  # To handle async updates safely
+
+    async def send_json(self, data: Dict[str, Any]) -> None:
+        """
+        Receives JSON data from GPTResearcher and displays it in Streamlit.
+        This method is called by GPTResearcher during its process.
+        """
+        async with self.lock:
+            if data['type'] == 'report':
+                try:
+                    # Extract a meaningful message or format the JSON
+                    if 'message' in data:
+                        message = data['message']
+                    elif 'output' in data:
+                        message = data['output']
+                    else:
+                        # Default to a formatted JSON string
+                        message = f"```json\n{json.dumps(data, indent=2)}\n```"
+
+                    # Append new log and update the container
+                    self.report_content += message + "\n\n"
+                    self.report_container.markdown(self.report_content)
+
+                except Exception as e:
+                    # Fallback for any processing errors
+                    error_message = f"Error processing log: {e}\n{str(data)}\n\n"
+                    self.report_content += error_message
+                    self.report_container.warning(error_message)
+            else:
+                try:
+                    # Extract a meaningful message or format the JSON
+                    if 'message' in data:
+                        message = data['message']
+                    elif 'output' in data:
+                        message = data['output']
+                    else:
+                        # Default to a formatted JSON string
+                        message = f"```json\n{json.dumps(data, indent=2)}\n```"
+
+                    # Append new log and update the container
+                    self.logs += message + "\n\n"
+                    self.logs_container.markdown(self.logs)
+
+                except Exception as e:
+                    # Fallback for any processing errors
+                    error_message = f"Error processing log: {e}\n{str(data)}\n\n"
+                    self.logs += error_message
+                    self.logs_container.warning(error_message)
+
+
+async def tavily_web_search(query, num_results=5):
+    """Perform a web search using Tavily API and return relevant information asynchronously."""
+    client = AsyncTavilyClient(api_key=TAVILY_API_KEY)
+    search_query = "Information about " + query + " and Top competitors of " + query
+    search_response = await client.search(
+        query=search_query,
+        search_depth="advanced",
+        include_domains=[],
+        exclude_domains=[],
+        max_results=num_results,
+        include_answer=True,
+        include_raw_content=True,
+        include_images=False
+    )
+
+    search_results = []
+    if "results" in search_response:
+        for result in search_response["results"]:
+            search_results.append({
+                "Title": result.get("title", ""),
+                "Link": result.get("url", ""),
+                "Snippet": result.get("content", "No description found"),
+                "Content": result.get("raw_content", ""),
+                "Score": result.get("score", "")
+            })
+    return search_results
+
+
+tools = [{
+    "type": "function",
+    "function": {
+        "name": "tavily_web_search",  # This should match the async function name if used directly by OpenAI model
+        "description": "Get information about the user prompt using Tavily web search",
+        "parameters": {
+            "type": "object",
+            "properties": {
+                "query": {  # Parameter name changed from 'prompt' to 'query' to match tavily_web_search signature
+                    "type": "string",
+                    "description": "Web Search query"
+                }
+            },
+            "required": ["query"],
+            "additionalProperties": False
+        },
+        "strict": True  # Note: 'strict' is not a standard parameter for OpenAI function definitions.
+        # It might be specific to a library or framework you're using it with.
+        # If it's for OpenAI API, it's usually not needed.
+    }
+}]
+
+
+async def generate_company_information(url, language):
+    """Generate company information asynchronously."""
+    system_prompt = f"""
+    You will get a company or organization url link. Your job is to get company information.
+
+    Generate these for each user query.
+
+    1. Company Name. (Get company name from its url.
+    2. Name of Company's Industry.
+    3. Carefully understand the industry of company and name Top 5 related industry competitors of Company.
+    4. Generate all information 'company_name','description', 'company_first_name', "ticker", 'industry' and 'competitors'.
+    5. Generate all information only in {language} language. Even if company name is in any translate it to {language} and give {language} name.
+
+    Return a JSON object where keys are slide numbers (1-based) and values are the content.
+    Please respond ONLY with a JSON object in the following format (nothing else):
+    {{
+        "company_name": "Full company name",
+        "company_first_name": "Only first name of company",
+        "ticker" : "Ticker of company",
+        "description": "Company description",
+        "industry": "Primary industry or sector",
+        "competitors": ["Competitor 1", "Competitor 2", "Competitor 3", "Competitor 4", "Competitor 5"]
+    }}
+    """
+    client = AsyncOpenAI(api_key=OPENAI_API_KEY)
+
+    # Initial call to determine if a tool (web search) is needed
+    response = await client.chat.completions.create(
+        model="gpt-4o-mini",
+        messages=[
+            {"role": "system", "content": system_prompt},
+            {"role": "user", "content": f"Give me information about this company {url}"}
+        ],
+        tools=tools,
+        tool_choice="auto",
+        response_format={"type": "json_object"}
+    )
+
+    msg = response.choices[0].message
+    if msg.tool_calls:
+        # --- Start of Changes ---
+        messages_history = [
+            {"role": "system", "content": system_prompt},
+            {"role": "user", "content": f"Give me information about this company {url}"},
+            msg,  # Include the assistant's message with tool_calls
+        ]
+
+        # Process each tool call
+        for tool_call in msg.tool_calls:
+            function_name = tool_call.function.name
+
+            try:
+                arguments = json.loads(tool_call.function.arguments)
+            except json.JSONDecodeError:
+                print(f"Error: Could not decode arguments for {function_name}: {tool_call.function.arguments}")
+                # Optionally add an error tool message or skip
+                messages_history.append({
+                    "role": "tool",
+                    "tool_call_id": tool_call.id,
+                    "name": function_name,
+                    "content": json.dumps({"error": "Invalid arguments received."})
+                })
+                continue  # Move to the next tool call
+
+            tool_output = None
+            if function_name == "tavily_web_search":
+                try:
+                    # Use .get for safety, prefer "query"
+                    query = arguments.get("query", arguments.get("prompt"))
+                    if query:
+                        tool_output = await tavily_web_search(query=query)
+                    else:
+                        tool_output = {"error": f"Missing 'query' argument for {function_name}."}
+                except Exception as e:
+                    tool_output = {"error": f"Error calling tavily_web_search: {str(e)}"}
+            else:
+                # Handle unknown tools if necessary
+                tool_output = {"error": f"Unknown tool: {function_name}"}
+
+            # Append the tool's response message
+            messages_history.append({
+                "role": "tool",
+                "tool_call_id": tool_call.id,
+                "name": function_name,
+                "content": json.dumps(tool_output)  # Tool output must be a string
+            })
+
+        # Send the full history including tool responses back to the model
+        followup = await client.chat.completions.create(
+            model="gpt-4o-mini",
+            messages=messages_history,  # Use the constructed history
+            temperature=0.4,
+            response_format={"type": "json_object"}
+        )
+        # --- End of Changes ---
+
+        content_str = followup.choices[0].message.content
+        try:
+            content = json.loads(content_str)
+            return content
+        except json.JSONDecodeError:
+            return {"error": "Failed to parse JSON response from LLM after tool use.", "raw_content": content_str}
+
+    # If no tool was called, parse and return the direct response
+    if msg.content:
+        try:
+            content = json.loads(msg.content)
+            return content
+        except json.JSONDecodeError:
+            return {"error": "Failed to parse initial JSON response from LLM.", "raw_content": msg.content}
+
+    return {"error": "No content or tool call from LLM."}
+
+
+async def generate_corp_code(company_name, short_list_data):
+    """Generate corporation code asynchronously."""
+    # Ensure short_list_data is stringified if it's complex for the prompt
+    short_list_str = json.dumps(short_list_data) if not isinstance(short_list_data, str) else short_list_data
+
+    system_prompt = f"""
+    You will get a corporation name. Your job is to get corporation code.
+
+    This is company name : '{company_name}'
+    This is the list of potential corp_code information : '{short_list_str}'
+    Generate these for each user query.
+
+    Carefully choose the correct 8-digit corp_code by matching the company name with the provided list.
+    If you cannot find a relevant code, return "N/A" for the corp_code value.
+
+    Respond ONLY with a JSON object in the following format (nothing else):
+    {{
+        "corp_code": "8_digit_code_or_NA"
+    }}
+    """
+    client = AsyncOpenAI(api_key=OPENAI_API_KEY)
+    response = await client.chat.completions.create(
+        model="gpt-4o-mini",  # Changed from gpt-4.1-nano for consistency, assuming it's a better/standard choice
+        messages=[
+            {"role": "system", "content": system_prompt},
+            {"role": "user", "content": f"Give me the corporation code for {company_name} based on the provided list."}
+        ],
+        response_format={"type": "json_object"}
+    )
+    try:
+        return json.loads(response.choices[0].message.content)
+    except json.JSONDecodeError:
+        return {"corp_code": "N/A", "error": "Failed to parse JSON from LLM for corp_code."}
+
+
+async def read_json_async(file_path):
+    """Asynchronously read a JSON file."""
+    try:
+        async with aiofiles.open(file_path, "r", encoding="utf-8") as f:
+            content = await f.read()
+        return json.loads(content)
+    except FileNotFoundError:
+        print(f"Error: The file {file_path} was not found.")
+        return []  # Or raise an error, or return a specific error indicator
+    except json.JSONDecodeError:
+        print(f"Error: Could not decode JSON from {file_path}.")
+        return []
+    except Exception as e:
+        print(f"Error reading JSON file {file_path}: {type(e).__name__}: {e}")
+        return []
+
+
+async def short_list(company_name, company_first_name):
+    """
+    Search for companies in a list that match either the full company name or first name.
+    Loads the company list from corp_list.json file.
+
+    Args:
+        company_name (str): The full company name to search for
+        company_first_name (str): The company's first name to search for if full name not found
+
+    Returns:
+        list: Matching company objects or a string message if none found
+    """
+    # Initialize empty list to store matching companies
+    short_lists = []
+
+    # Load the company list from file with UTF-8 encoding
+    try:
+        with open("corp_list.json", "r", encoding="utf-8") as f:
+            lis = json.load(f)
+    # except UnicodeDecodeError:
+    #     # Try with a different encoding if UTF-8 fails
+    #     try:
+    #         with open("corp_list.json", "r", encoding="utf-8-sig") as f:
+    #             lis = json.load(f)
+    #     except Exception as e:
+    #         print(f"Error loading JSON file: {type(e).__name__}: {e}")
+    #         return "Error loading company list"
+    except Exception as e:
+        print(f"Error loading JSON file: {type(e).__name__}: {e}")
+        return "Error loading company list"
+
+    # First try with the full company name
+    for corp in lis:
+        try:
+            # Convert the Corp object to a string
+            corp_str = str(corp)
+            # Check if company_name is in the string representation
+            if company_name in corp_str:
+                short_lists.append(corp)
+        except Exception as e:
+            print(f"Error processing item: {type(e).__name__}: {e}")
+
+    # If no matches were found with the full name, try with the first name
+    if len(short_lists) == 0:
+        for corp in lis:
+            try:
+                # Convert the Corp object to a string
+                corp_str = str(corp)
+                # Check if company_first_name is in the string representation
+                if company_first_name in corp_str:
+                    short_lists.append(corp)
+            except Exception as e:
+                print(f"Error processing item: {type(e).__name__}: {e}")
+
+    # If still empty after both searches, return message
+    if len(short_lists) == 0:
+        return "This company is not in the dart list"
+
+    return short_lists
+
+
+async def sec_search(company_name):
+    """Asynchronously search SEC filings."""
+    fullTextSearchApi = FullTextSearchApi(api_key=SEC_API_KEY)
+    query = {
+        "query": f"Get Financial Annual report of {company_name} Corporation",
+        "formTypes": ['10-K'],
+        "startDate": '2020-01-01',
+    }
+    # Run synchronous SDK call in a thread
+    filings = await asyncio.to_thread(fullTextSearchApi.get_filings, query)
+    return filings
+
+
+async def sec_get_report(query: str, report_type: str, sources: list, logs_container, report_container) -> tuple[
+    str, list]:
+    """Generate SEC report using GPTResearcher asynchronously."""
+    logs_handler = StreamlitLogHandler(logs_container, report_container)
+    researcher = GPTResearcher(query=query, report_type=report_type, source_urls=sources, complement_source_urls=False,
+                               websocket=logs_handler)
+
+    report_container.info("Starting research... This may take a few minutes. ⏳")
+    configuration = json.load(open("config.json","r"))  # Or path to your config file
+    # configuration['FAST_LLM'] = os.getenv("FAST_LLM", "anthropic:claude-3-5-haiku-latest")
+    # configuration['SMART_LLM'] = os.getenv("SMART_LLM", "anthropic:claude-3-7-sonnet-latest")
+    # configuration['STRATEGIC_LLM'] = os.getenv("STRATEGIC_LLM", "anthropic:claude-3-5-haiku-latest")
+    # configuration['FAST_TOKEN_LIMIT'] = int(os.getenv("FAST_TOKEN_LIMIT", 15000))
+    # configuration['SMART_TOKEN_LIMIT'] = int(os.getenv("SMART_TOKEN_LIMIT", 15000))
+    # configuration['STRATEGIC_TOKEN_LIMIT'] = int(os.getenv("STRATEGIC_TOKEN_LIMIT", 15000))
+    # configuration['SUMMARY_TOKEN_LIMIT'] = int(os.getenv("SUMMARY_TOKEN_LIMIT", 1200))
+    # configuration['TOTAL_WORDS'] = int(os.getenv("TOTAL_WORDS", 3000))
+    # configuration['MAX_SUBTOPICS'] = int(os.getenv("MAX_SUBTOPICS", 5))
+    # Set any other necessary configurations if GPTResearcher needs them
+    # e.g. researcher.cfg.set_openai_api_key(OPENAI_API_KEY) if not picked up from env by GPTResearcher
+
+    researcher.cfg._set_attributes(configuration)
+
+    report_container.info("Starting research... This may take a few minutes. ⏳")
+    await researcher.conduct_research()
+    report_container.info("Writing report... This may take a few minutes. ⏳")
+    report = await researcher.write_report()
+    research_images = []
+    # report_container.info("Writing images... This may take a few minutes. ⏳")
+    # research_images = researcher.get_research_images()
+    return report, research_images, logs_handler.logs
+
+
+def _save_dataframe_to_csv_sync(df, filename):
+    """Synchronous helper to save dataframe to CSV."""
+    df.to_csv(filename, sep='\t', index=False)
+
+
+async def dart_search(corp_code, temp_dir):
+    """Asynchronously search DART and save documents."""
+    dart.set_api_key(api_key=DART_API_KEY)
+
+    # These DART FSS calls are likely synchronous
+    corp_list = await asyncio.to_thread(dart.corp.get_corp_list)
+    company = await asyncio.to_thread(corp_list.find_by_corp_code, corp_code)
+
+    if not company:
+        print(f"Company with corp_code {corp_code} not found in DART.")
+        return None  # Indicate failure
+
+    try:
+        fs_results = await asyncio.to_thread(company.extract_fs, bgn_de='20200101')
+    except Exception as e:
+        return None
+
+    folder_name = os.path.join(temp_dir, f"{corp_code}_my_docs")
+    # os.makedirs is synchronous but typically very fast.
+    # For strict async, it could be wrapped with asyncio.to_thread or use an async os lib.
+    os.makedirs(folder_name, exist_ok=True)
+
+    save_tasks = []
+    if fs_results:  # Check if fs_results is not None and is iterable
+        for i, df in enumerate(fs_results):
+            if isinstance(df, pd.DataFrame):  # Ensure it's a DataFrame
+                filename = os.path.join(folder_name, f"dataframe_{i}.txt")
+                # Use asyncio.to_thread for pandas I/O operation
+                task = asyncio.to_thread(_save_dataframe_to_csv_sync, df, filename)
+                save_tasks.append(task)
+                print(f"Scheduled saving fs[{i}] to {filename}")
+            else:
+                print(f"Skipping fs[{i}] as it is not a DataFrame (type: {type(df)}).")
+    else:
+        print(f"No financial statements (fs_results) found or extracted for {corp_code}.")
+        return None  # Or an empty path, depending on how you want to handle
+
+    await asyncio.gather(*save_tasks)  # Wait for all save operations to complete
+
+    print(f"All dataframes saved successfully in {folder_name} folder!")
+    return folder_name
+
+
+async def dart_get_report(query: str, report_source: str, path: str, logs_container, report_container) -> tuple[
+    str, list]:
+    """Generate DART report using GPTResearcher asynchronously."""
+    # if not path: # Handle case where dart_search might have returned None
+    #     return "Error: Document path not available for DART report generation.", [], ""
+
+    if path:
+        with open('doc_path.txt','w') as f:
+            f.write(path)
+        os.environ['DOC_PATH'] = path  # GPTResearcher might pick this up
+    elif path == None:
+        with open('doc_path.txt','w') as f:
+            f.write(f"Path is None\nReport_source is {report_source}")
+        report_source='web'
+
+    logs_handler = StreamlitLogHandler(logs_container, report_container)
+    researcher = GPTResearcher(query=query, report_type="research_report", report_source=report_source,
+                               websocket=logs_handler)
+    configuration = json.load(open('config_kr.json','r'))
+    researcher.cfg._set_attributes(configuration)
+
+    # Load and override configuration (as in original code)
+    # It's good practice to load config once if possible, or pass config dict
+    report_container.info("Loading configuration...")
+    # configuration = researcher.cfg.load_config("config_kr.json")  # Or path to your config file
+    # configuration['LANGUAGE'] = "korean"
+    # configuration['FAST_LLM'] = os.getenv("FAST_LLM", "anthropic:claude-3-5-haiku-latest")
+    # configuration['SMART_LLM'] = os.getenv("SMART_LLM", "anthropic:claude-3-7-sonnet-latest")
+    # configuration['STRATEGIC_LLM'] = os.getenv("STRATEGIC_LLM", "anthropic:claude-3-5-haiku-latest")
+    # configuration['FAST_TOKEN_LIMIT'] = int(os.getenv("FAST_TOKEN_LIMIT", 15000))
+    # configuration['SMART_TOKEN_LIMIT'] = int(os.getenv("SMART_TOKEN_LIMIT", 15000))
+    # configuration['STRATEGIC_TOKEN_LIMIT'] = int(os.getenv("STRATEGIC_TOKEN_LIMIT", 15000))
+    # configuration['SUMMARY_TOKEN_LIMIT'] = int(os.getenv("SUMMARY_TOKEN_LIMIT", 1200))
+    # configuration['TOTAL_WORDS'] = int(os.getenv("TOTAL_WORDS", 3000))
+    # configuration['MAX_SUBTOPICS'] = int(os.getenv("MAX_SUBTOPICS", 5))
+    # researcher.cfg.set_openai_api_key(OPENAI_API_KEY) # If needed by GPTResearcher
+
+    report_container.info("Starting research... This may take a few minutes. ⏳")
+    await researcher.conduct_research()
+    report_container.info("Writing report... This may take a few minutes. ⏳")
+    report = await researcher.write_report()
+    research_images = []
+    # report_container.info("Generating report images... This may take a few minutes. ⏳")
+    # research_images = researcher.get_research_images()
+    return report, research_images, logs_handler.logs